;;; parsebib.el --- A library for parsing bib files  -*- lexical-binding: t -*-

;; Copyright (c) 2014 Joost Kremers
;; All rights reserved.

;; Author: Joost Kremers <joostkremers@fastmail.fm>
;; Maintainer: Joost Kremers <joostkremers@fastmail.fm>
;; Created: 2014
;; Version: 1.0
;; Keywords: text bibtex
;; Package-Requires: ((emacs "24.3"))

;; Redistribution and use in source and binary forms, with or without
;; modification, are permitted provided that the following conditions
;; are met:
;;
;; 1. Redistributions of source code must retain the above copyright
;;    notice, this list of conditions and the following disclaimer.
;; 2. Redistributions in binary form must reproduce the above copyright
;;    notice, this list of conditions and the following disclaimer in the
;;    documentation and/or other materials provided with the distribution.
;; 3. The name of the author may not be used to endorse or promote products
;;    derived from this software without specific prior written permission.
;;
;; THIS SOFTWARE IS PROVIDED BY THE AUTHOR ``AS IS'' AND ANY EXPRESS OR
;; IMPLIED WARRANTIES, INCLUDING, BUT NOT LIMITED TO, THE IMPLIED WARRANTIES
;; OF MERCHANTABILITY AND FITNESS FOR A PARTICULAR PURPOSE ARE DISCLAIMED.
;; IN NO EVENT SHALL THE AUTHOR BE LIABLE FOR ANY DIRECT, INDIRECT,
;; INCIDENTAL, SPECIAL, EXEMPLARY, OR CONSEQUENTIAL DAMAGES (INCLUDING, BUT
;; NOT LIMITED TO, PROCUREMENT OF SUBSTITUTE GOODS OR SERVICES ; LOSS OF USE,
;; DATA, OR PROFITS ; OR BUSINESS INTERRUPTION) HOWEVER CAUSED AND ON ANY
;; THEORY OF LIABILITY, WHETHER IN CONTRACT, STRICT LIABILITY, OR TORT
;; (INCLUDING NEGLIGENCE OR OTHERWISE) ARISING IN ANY WAY OUT OF THE USE OF
;; THIS SOFTWARE, EVEN IF ADVISED OF THE POSSIBILITY OF SUCH DAMAGE.

;;; Commentary:

;;

;;; Code:

(require 'bibtex)
(require 'cl-lib)

(defconst parsebib--bibtex-identifier "[^^\"@\\&$#%',={}() \t\n\f]*" "Regexp describing a licit BibTeX identifier.")
(defconst parsebib--key-regexp "[^^\"@\\&$#%',={} \t\n\f]*" "Regexp describing a licit key.")
(defconst parsebib--entry-start "^[ \t]*@" "Regexp describing the start of an entry.")

;; Emacs 24.3 compatibility code.
(unless (fboundp 'define-error)
  ;; This definition is simply copied from the Emacs 24.4 sources
  (defun define-error (name message &optional parent)
    "Define NAME as a new error signal.
MESSAGE is a string that will be output to the echo area if such an error
is signaled without being caught by a `condition-case'.
PARENT is either a signal or a list of signals from which it inherits.
Defaults to `error'."
    (unless parent (setq parent 'error))
    (let ((conditions
           (if (consp parent)
               (apply #'nconc
                      (mapcar (lambda (parent)
                                (cons parent
                                      (or (get parent 'error-conditions)
                                          (error "Unknown signal `%s'" parent))))
                              parent))
             (cons parent (get parent 'error-conditions)))))
      (put name 'error-conditions
           (delete-dups (copy-sequence (cons name conditions))))
      (when message (put name 'error-message message)))))

(define-error 'parsebib-entry-type-error "Illegal entry type" 'error)

;;;;;;;;;;;;;;;;;;;;
;; matching stuff ;;
;;;;;;;;;;;;;;;;;;;;

(defun parsebib--looking-at-goto-end (str &optional match)
  "Like `looking-at' but move point to the end of the matching string STR.
MATCH acts just like the argument to MATCH-END, and defaults to
0. Comparison is done case-insensitively."
  (or match (setq match 0))
  (let ((case-fold-search t))
    (if (looking-at str)
        (goto-char (match-end match)))))

(defun parsebib--match-paren-forward ()
  "Move forward to the closing paren matching the opening paren at point.
This function handles parentheses () and braces {}.  Return t if a
matching parenthesis was found.  Note that this function puts
point right before the closing delimiter (unlike e.g.,
`forward-sexp', which puts it right after.)"
  (let ((result (cond
                 ((eq (char-after) ?\{)
                  (parsebib--match-brace-forward))
                 ((eq (char-after) ?\()
                  ;; This is really a hack. We want to allow unbalanced parentheses in
                  ;; field values (BibTeX does), so we cannot use forward-sexp
                  ;; here. For the same reason, looking for the matching paren by hand
                  ;; is pretty complicated. However, balanced parentheses can only be
                  ;; used to enclose entire entries (or @STRINGs or @PREAMBLEs) so we
                  ;; can be pretty sure we'll find it right before the next @ at the
                  ;; start of a line, or right before the end of the file.
                  (let ((beg (point)))
                    (re-search-forward parsebib--entry-start nil 0)
                    (skip-chars-backward "@ \n\t\f")
                    (if (eq (char-after) ?\))
                        ;; if we've found a closing paren, return t
                        t
                      ;; otherwise put the cursor back and signal an error
                      (goto-char beg)
                      (signal 'scan-error (list "Unbalanced parentheses" beg (point-max)))))))))
    (when result
      ;; move point one char back to place it where the rest of parsebib expects it
      (forward-char -1)
      ;; make sure we return t
      result)))

(defun parsebib--match-delim-forward ()
  "Move forward to the closing delimiter matching the delimiter at point.
This function handles braces {} and double quotes \"\". Return t
if a matching delimiter was found. Note that this function puts
point right before the closing delimiter (unlike e.g.,
`forward-sexp', which puts it right after.)"
  (let ((result (cond
                 ((eq (char-after) ?\{)
                  (parsebib--match-brace-forward))
                 ((eq (char-after) ?\")
                  (parsebib--match-quote-forward)))))
    (when result
      ;; move point one char back to place it where the rest of parsebib expects it
      (forward-char -1)
      ;; make sure we return t
      result)))

(defun parsebib--match-brace-forward ()
  "Move forward to the closing brace matching the opening brace at point."
  (with-syntax-table bibtex-braced-string-syntax-table
    (forward-sexp 1)
    ;; if forward-sexp does not result in an error, we want to return t
    t))

(defun parsebib--match-quote-forward ()
  "Move to the closing double quote matching the quote at point."
  (with-syntax-table bibtex-quoted-string-syntax-table
    (forward-sexp 1)
    ;; if forward-sexp does not result in an error, we want to return t
    t))


;;;;;;;;;;;;;;;;;;;;;;;;
;; parsing a bib file ;;
;;;;;;;;;;;;;;;;;;;;;;;;

(defun parsebib-find-bibtex-dialect ()
  "Find the BibTeX dialect of a file if one is set.
This function looks for a local value of the variable
`bibtex-dialect' in the local variable block at the end of the
file.  Return nil if no dialect is found."
  (save-excursion
    (goto-char (point-max))
    (let ((case-fold-search t))
      (when (re-search-backward (concat parsebib--entry-start "comment") (- (point-max) 3000) t)
        (let ((comment (parsebib-read-comment)))
          (when (and comment
                     (string-match-p "\\`[ \n\t\r]*Local Variables:" comment)
                     (string-match-p "End:[ \n\t\r]*\\'" comment)
                     (string-match (concat "bibtex-dialect: " (regexp-opt (mapcar #'symbol-name bibtex-dialect-list) t)) comment))
            (intern (match-string 1 comment))))))))

(defun parsebib-find-next-item (&optional pos)
  "Find the first (potential) BibTeX item following POS.

This function simply searches for an @ at the start of a line,
possibly preceded by spaces or tabs, followed by a string of
characters as defined by `parsebib--bibtex-identifier'.  When
successful, point is placed right after the item's type, i.e.,
generally on the opening brace or parenthesis following the entry
type, \"@Comment\", \"@Preamble\" or \"@String\".

The return value is the name of the item as a string, either
\"Comment\", \"Preamble\" or \"String\", or the entry
type (without the @). If an item name is found that includes an
illegal character, an error of type `parsebib-entry-type-error'
is raised. If no item is found, nil is returned and point is left
at the end of the buffer.

POS can be a number or a marker and defaults to point."
  (when pos (goto-char pos))
  (when (re-search-forward parsebib--entry-start nil 0)
    (if (parsebib--looking-at-goto-end (concat "\\(" parsebib--bibtex-identifier "\\)" "[[:space:]]*[\(\{]") 1)
        (match-string-no-properties 1)
      (signal 'parsebib-entry-type-error (list (point))))))

(defun parsebib-read-comment (&optional pos)
  "Read the @Comment beginning at the line POS is on.
Return value is the text of the @Comment or nil if no comment is
found.

POS can be a number or a marker.  It does not have to be at the
beginning of a line, but the @Comment entry must start at the
beginning of the line POS is on.  If POS is nil, it defaults to
point."
  (when pos (goto-char pos))
  (beginning-of-line)
  (when (parsebib--looking-at-goto-end (concat parsebib--entry-start "comment[[:space:]]*[\(\{]"))
    (let ((beg (point))) ; we are right after the opening brace / parenthesis
      (forward-char -1)  ; move back to the brace / paren
      (when (parsebib--match-paren-forward)
        (buffer-substring-no-properties beg (point))))))

(defun parsebib-replace-strings (val strings)
  "Replaces strings in VAL using (key, value) pairs from hash table STRINGS."
  (replace-regexp-in-string "\"" "" (string-join (mapcar
                                                  (lambda (x) (if strings (gethash x strings x) x))
                                                  (split-string val " # " t)))))

(defun parsebib-read-string (&optional pos strings)
  "Read the @String definition beginning at the line POS is on.
If a proper abbreviation and expansion are found, they are
returned as a cons cell (<abbrev> . <expansion>).  Otherwise, nil
is returned.

POS can be a number or a marker.  It does not have to be at the
beginning of a line, but the @String entry must start at the
beginning of the line POS is on.  If POS is nil, it defaults to
point.

If STRINGS is provided it is assumed to be a hash table passed to
parsebib-replace-strings."
  (when pos (goto-char pos))
  (beginning-of-line)
  (when (parsebib--looking-at-goto-end (concat parsebib--entry-start "string[[:space:]]*[\(\{]"))
    (let ((limit (save-excursion        ; find the position of the matching end parenthesis
                   (forward-char -1)
                   (parsebib--match-paren-forward)
                   (point))))
      (skip-chars-forward "#%'(),={} \n\t\f" limit) ; move up to the abbrev
      (let* ((beg (point))                          ; read the abbrev
             (abbr (if (parsebib--looking-at-goto-end (concat "\\(" parsebib--bibtex-identifier "\\)[ \t\n\f]*=") 1)
                       (buffer-substring-no-properties beg (point))
                     nil)))
<<<<<<< HEAD
        (when (and abbr (> (length abbr) 0)) ; if we found an abbrev
          (skip-chars-forward "^\"{" limit) ; move forward to the expansion
          (let* ((beg (point))              ; read the expansion
                 (expansion (if (parsebib--match-delim-forward)
                                (buffer-substring-no-properties beg (1+ (point))))))
            (and expansion (> (length expansion) 0)
                 (cons abbr expansion))))))))
=======
        (when (and abbr (> (length abbr) 0))            ; if we found an abbrev
          (skip-chars-forward "#%'(),={} \n\t\f" limit) ; move forward to the definition
          (let* ((beg (point))                          ; read the definition
                 (string (parsebib-replace-strings
                          (buffer-substring-no-properties beg limit)
                          strings)))
            (cons abbr string)))))))
>>>>>>> 6f84566a

(defun parsebib-read-preamble (&optional pos)
  "Read the @Preamble definition at the line POS is on.
Return the preamble as a string, or nil if none was found.

POS can be a number or a marker.  It does not have to be at the
beginning of a line, but the @Preamble must start at the
beginning of the line POS is on.  If POS is nil, it defaults to
point."
  (when pos (goto-char pos))
  (beginning-of-line)
  (when (parsebib--looking-at-goto-end (concat parsebib--entry-start "preamble[[:space:]]*[\(\{]"))
    (let ((beg (point)))
      (forward-char -1)
      (when (parsebib--match-paren-forward)
        (buffer-substring-no-properties beg (point))))))

(defun parsebib-read-entry (type &optional pos strings)
  "Read a BibTeX entry of type TYPE at the line POS is on.

TYPE should be a string and should not contain the @
sign.  The return value is the entry as an alist of (<field> .
<contents>) cons pairs, or nil if no entry was found.  In this
alist, the entry key is provided in the field \"=key=\" and the
entry type in the field \"=type=\".

POS can be a number or a marker.  It does not have to be at the
beginning of a line, but the entry must start at the beginning of
the line POS is on.  If POS is nil, it defaults to point.

ENTRY should not be \"Comment\", \"Preamble\" or \"String\", but
is otherwise not limited to any set of possible entry types. If
so required, the calling function has to ensure that the entry
type is valid.

If STRINGS is provided it is assumed to be a hash table passed to
parsebib-replace-strings."
  (unless (member-ignore-case type '("comment" "preamble" "string"))
    (when pos (goto-char pos))
    (beginning-of-line)
    (when (parsebib--looking-at-goto-end (concat parsebib--entry-start type "[[:space:]]*[\(\{]"))
      ;; find the end of the entry and the beginning of the entry key
      (let* ((limit (save-excursion
                      (backward-char)
                      (parsebib--match-paren-forward)
                      (point)))
             (beg (progn
                    (skip-chars-forward " \n\t\f") ; note the space!
                    (point)))
             (key (when (parsebib--looking-at-goto-end (concat "\\(" parsebib--key-regexp "\\)[ \t\n\f]*,") 1)
                    (buffer-substring-no-properties beg (point)))))
        (or key (setq key "")) ; if no key was found, we pretend it's empty and try to read the entry anyway
        (skip-chars-forward "^," limit) ; move to the comma after the entry key
        (let ((fields (cl-loop for field = (parsebib--find-bibtex-field limit strings)
                               while field collect field)))
          (push (cons "=type=" type) fields)
          (push (cons "=key=" key) fields)
          (nreverse fields))))))

(defun parsebib--find-bibtex-field (limit &optional strings)
  "Find the field after point.
Do not search beyond LIMIT (a buffer position).  Return a
cons (FIELD . VALUE), or nil if no field was found.

If STRINGS is provided it is assumed to be a hash table passed to
parsebib-replace-strings."
  (skip-chars-forward "\"#%'(),={} \n\t\f" limit) ; move to the first char of the field name
  (unless (>= (point) limit)                      ; if we haven't reached the end of the entry
    (let ((beg (point)))
      (if (parsebib--looking-at-goto-end (concat "\\(" parsebib--bibtex-identifier "\\)[ \t\n\f]*=") 1)
          (let ((field-type (buffer-substring-no-properties beg (point))))
            (skip-chars-forward "#%'()=} \n\t\f" limit) ; move to the field contents
            (let* ((beg (point))
                   (field-contents (buffer-substring-no-properties beg (parsebib--find-end-of-field limit))))
              (cons field-type (parsebib-replace-strings field-contents strings))))))))

(defun parsebib--find-end-of-field (limit)
  "Move point to the end of a field's contents and return point.
The contents of a field is delimited by a comma or by the closing brace of
the entry.  The latter should be at position LIMIT."
  (while (and (not (eq (char-after) ?\,))
              (< (point) limit))
    (parsebib--match-delim-forward) ; check if we're on a delimiter and if so, jump to the matching closing delimiter
    (forward-char 1))
  (if (= (point) limit)
      (skip-chars-backward " \n\t\f"))
  (point))

(defun parsebib-collect-strings (&optional hash)
  "Collect all @String definitions in the current buffer.
Return value is a hash with the abbreviations as keys and the
expansions as values.  If HASH is a hash table, the abbeviations
are stored there instead and nil is returned.  Note that HASH
should use `equal' as its test function."
  (save-excursion
    (goto-char (point-min))
    (let* ((res (if (and (hash-table-p hash)
                         (eq 'equal (hash-table-test hash)))
                    hash
                  (make-hash-table :test #'equal)))
           string)
      (cl-loop for item = (parsebib-find-next-item)
               while item do
               (when (cl-equalp item "string")
                 (setq string (parsebib-read-string))
                 (puthash (car string) (cdr string) res)))
      (unless hash
        res))))

(defun parsebib-collect-preambles ()
  "Collect all @Preamble definitions in the current buffer.
Return a list of strings, each string a separate @Preamble."
  (save-excursion
    (goto-char (point-min))
    (let (res)
      (cl-loop for item = (parsebib-find-next-item)
               while item do
               (when (cl-equalp item "preamble")
                 (push (parsebib-read-preamble) res)))
      (nreverse res))))

(defun parsebib-collect-comments ()
  "Collect all @Comment definitions in the current buffer.
Return a list of strings, each string a separate @Comment."
  (save-excursion
    (goto-char (point-min))
    (let (res)
      (cl-loop for item = (parsebib-find-next-item)
               while item do
               (when (cl-equalp item "comment")
                 (push (parsebib-read-comment) res)))
      (nreverse res))))

(defun parsebib-collect-entries (&optional hash)
  "Collect all entries is the current buffer.
Return value is a hash table containing the entries.  If HASH is
a hash table, the entries are stored there instead and nil is
returned.  Note that HASH should use `equal' as its test
function."
  (save-excursion
    (goto-char (point-min))
    (let* ((res (if (and (hash-table-p hash)
                         (eq 'equal (hash-table-test hash)))
                    hash
                  (make-hash-table :test #'equal)))
           entry)
      (cl-loop for entry-type = (parsebib-find-next-item)
               while entry-type do
               (unless (member-ignore-case entry-type '("preamble" "string" "comment"))
                 (setq entry (parsebib-read-entry entry-type))
                 (if entry
                     (puthash (cdr (assoc-string "=key=" entry)) entry res))))
      (unless hash
        res))))

(provide 'parsebib)

;;; parsebib.el ends here<|MERGE_RESOLUTION|>--- conflicted
+++ resolved
@@ -240,23 +240,13 @@
              (abbr (if (parsebib--looking-at-goto-end (concat "\\(" parsebib--bibtex-identifier "\\)[ \t\n\f]*=") 1)
                        (buffer-substring-no-properties beg (point))
                      nil)))
-<<<<<<< HEAD
-        (when (and abbr (> (length abbr) 0)) ; if we found an abbrev
-          (skip-chars-forward "^\"{" limit) ; move forward to the expansion
-          (let* ((beg (point))              ; read the expansion
-                 (expansion (if (parsebib--match-delim-forward)
-                                (buffer-substring-no-properties beg (1+ (point))))))
-            (and expansion (> (length expansion) 0)
-                 (cons abbr expansion))))))))
-=======
         (when (and abbr (> (length abbr) 0))            ; if we found an abbrev
-          (skip-chars-forward "#%'(),={} \n\t\f" limit) ; move forward to the definition
-          (let* ((beg (point))                          ; read the definition
-                 (string (parsebib-replace-strings
-                          (buffer-substring-no-properties beg limit)
-                          strings)))
-            (cons abbr string)))))))
->>>>>>> 6f84566a
+          (skip-chars-forward "#%'(),={} \n\t\f" limit) ; move forward to the expansion
+          (let* ((beg (point))                          ; read the expansion
+                 (expansion (parsebib-replace-strings
+                             (buffer-substring-no-properties beg limit)
+                             strings)))
+            (cons abbr expansion)))))))
 
 (defun parsebib-read-preamble (&optional pos)
   "Read the @Preamble definition at the line POS is on.
